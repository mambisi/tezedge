--- conflicted
+++ resolved
@@ -34,14 +34,9 @@
 docker-compose up
 ```
 
-<<<<<<< HEAD
 ![alt text](https://raw.githubusercontent.com/simplestaking/tezedge/master/docs/images/node_bootstrap.gif)
 
-
-**2. Open TezEdge Explorer in browser** 
-=======
 **2. Open the TezEdge Explorer in your browser** 
->>>>>>> 2d8f7721
 
 You can view the status of the node in your browser by entering this address into your browser's URL bar:
 
