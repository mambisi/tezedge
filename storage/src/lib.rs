--- conflicted
+++ resolved
@@ -15,7 +15,6 @@
 use strum::IntoEnumIterator;
 use strum_macros::EnumIter;
 
-pub use action_file_storage::ActionFileStorage;
 use crypto::{
     base58::FromBase58CheckError,
     hash::{BlockHash, ChainId, ContextHash, FromBytesError, HashType},
@@ -24,9 +23,9 @@
     get_empty_operation_list_list_hash, TezosEnvironmentConfiguration, TezosEnvironmentError,
 };
 use tezos_api::ffi::{ApplyBlockResponse, CommitGenesisResult, PatchContext};
-use tezos_messages::Head;
 use tezos_messages::p2p::binary_message::{BinaryMessage, MessageHash, MessageHashError};
 use tezos_messages::p2p::encoding::prelude::BlockHeader;
+use tezos_messages::Head;
 
 pub use crate::block_meta_storage::{BlockMetaStorage, BlockMetaStorageKV, BlockMetaStorageReader};
 pub use crate::block_storage::{
@@ -43,17 +42,14 @@
 pub use crate::operations_storage::{
     OperationKey, OperationsStorage, OperationsStorageKV, OperationsStorageReader,
 };
-use crate::persistent::{CommitLogError, DBError, Decoder, Encoder, SchemaError};
-use crate::persistent::ActionRecordError;
 pub use crate::persistent::database::{Direction, IteratorMode};
 use crate::persistent::sequence::SequenceError;
+use crate::persistent::ActionRecordError;
+use crate::persistent::{CommitLogError, DBError, Decoder, Encoder, SchemaError};
 pub use crate::predecessor_storage::PredecessorStorage;
 pub use crate::system_storage::SystemStorage;
-<<<<<<< HEAD
-=======
 pub use action_file_storage::ActionFileStorage;
 use std::str::FromStr;
->>>>>>> b9a093c0
 
 pub mod action_file;
 pub mod action_file_storage;
@@ -525,17 +521,17 @@
 }
 
 pub mod tests_common {
-    use std::{env, fs};
     use std::path::{Path, PathBuf};
     use std::sync::Arc;
+    use std::{env, fs};
 
     use failure::Error;
 
     use crate::block_storage;
     use crate::chain_meta_storage::ChainMetaStorage;
     use crate::mempool_storage::MempoolStorage;
+    use crate::persistent::sequence::Sequences;
     use crate::persistent::*;
-    use crate::persistent::sequence::Sequences;
     use crate::skip_list::{DatabaseBackedSkipList, Lane, ListValue};
 
     use super::*;
